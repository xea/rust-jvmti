use std::io::{ Cursor, Read, Write, Error, ErrorKind };
use super::classfile::*;

pub struct ClassReader {
}

impl ClassReader {

    pub fn read_class<T>(source: &mut T) -> Result<Classfile, Error> where T: Read {
        let mut reader = BlockReader::new(source);

        let fns: Vec<fn(&mut BlockReader, &ClassFragment) -> Result<ClassFragment, Error>> = vec![
            ClassReader::read_magic_bytes,
            ClassReader::read_classfile_version,
            ClassReader::read_constant_pool,
            ClassReader::read_access_flags,
            ClassReader::read_this_class,
            ClassReader::read_super_class,
            ClassReader::read_interfaces,
            ClassReader::read_fields,
            ClassReader::read_methods,
            ClassReader::read_class_attributes
        ];

        let result = fns.iter().fold(Ok(ClassFragment::default()), |acc, x| {
            match acc {
                Ok(acc_fragment) => match x(&mut reader, &acc_fragment) {
                    Ok(cur_fragment) => Ok(acc_fragment.merge(cur_fragment)),
                    err@_ => err
                },
                err@_ => err
            }
        });

        match result {
            Ok(fragment) => Ok(fragment.to_class()),
            Err(err) => Err(err)
        }
    }

    fn read_magic_bytes(reader: &mut BlockReader, _: &ClassFragment) -> Result<ClassFragment, Error> {
        match reader.read_u32() {
            Ok(0xCAFEBABE) => Ok(ClassFragment::default()),
            _ => Err(Error::new(ErrorKind::InvalidData, "Invalid magic bytes"))
        }
    }

    fn read_classfile_version(reader: &mut BlockReader, _: &ClassFragment) -> Result<ClassFragment, Error> {
        match (reader.read_u16(), reader.read_u16()) {
            (Ok(minor_version), Ok(major_version)) => {
                Ok(ClassFragment {
                    version: Some(ClassfileVersion::new(major_version, minor_version)),
                    ..Default::default()
                })
            },
            _ => Err(Error::new(ErrorKind::UnexpectedEof, "Could not read classfile version number"))
        }
    }

    fn read_constant_pool(reader: &mut BlockReader, _: &ClassFragment) -> Result<ClassFragment, Error> {
        match reader.read_u16() {
            Ok(cp_len) => {
                let mut constants: Vec<Constant> = vec![ Constant::Placeholder ];

                for _ in 1..cp_len {
                    if constants.len() < cp_len as usize {
                        match ClassReader::read_constant(reader) {
                            Ok(constant) => {
                                let constant_size = constant.cp_size();

                                constants.push(constant);

                                for _ in 1..constant_size {
                                    constants.push(Constant::Placeholder);
                                }
                            },
                            Err(err) => return Err(err)
                        }
                    }
                }

                Ok(ClassFragment {
                    constant_pool: Some(ConstantPool::new(constants)),
                    ..Default::default()
                })
            },
            Err(err) => Err(err)
        }
    }

    fn read_constant(reader: &mut BlockReader) -> Result<Constant, Error> {
        let tag = reader.read_u8();

        match tag {
            Ok(1) => match reader.read_u16() {
                Ok(str_len) => match reader.read_n(str_len as usize) {
                    Ok(bytes) => {
                        Ok(Constant::Utf8(bytes))
                    },
                    Err(err) => Err(err)
                },
                Err(err) => Err(err)
            },
            Ok(3) => reader.read_u32().map(|value| Constant::Integer(value)),
            Ok(4) => reader.read_u32().map(|value| Constant::Float(value)),
            Ok(5) => reader.read_u64().map(|value| Constant::Long(value)),
            Ok(6) => reader.read_u64().map(|value| Constant::Double(value)),
            Ok(7) => reader.read_u16().map(|idx| Constant::Class(ConstantPoolIndex::new(idx as usize))),
            Ok(8) => reader.read_u16().map(|idx| Constant::String(ConstantPoolIndex::new(idx as usize))),
            Ok(9) => ClassReader::require_n(reader, 4, |mut r| Constant::FieldRef {
                class_index: ConstantPoolIndex::new(r.get_u16() as usize),
                name_and_type_index: ConstantPoolIndex::new(r.get_u16() as usize)
            }),
            Ok(10) => ClassReader::require_n(reader, 4, |mut r| Constant::MethodRef {
                class_index: ConstantPoolIndex::new(r.get_u16() as usize),
                name_and_type_index: ConstantPoolIndex::new(r.get_u16() as usize)
            }),
            Ok(11) => ClassReader::require_n(reader, 4, |mut r| Constant::InterfaceMethodRef {
                class_index: ConstantPoolIndex::new(r.get_u16() as usize),
                name_and_type_index: ConstantPoolIndex::new(r.get_u16() as usize)
            }),
            Ok(12) => ClassReader::require_n(reader, 4, |mut r| Constant::NameAndType {
                    name_index: ConstantPoolIndex::new(r.get_u16() as usize),
                    descriptor_index: ConstantPoolIndex::new(r.get_u16() as usize)
            }),
            Ok(15) => ClassReader::require_n(reader, 3, |mut r| Constant::MethodHandle {
                reference_kind: ReferenceKind::from_u8(r.get_u8()),
                reference_index: ConstantPoolIndex::new(r.get_u16() as usize)
            }),
            Ok(16) => reader.read_u16().map(|idx| Constant::MethodType(ConstantPoolIndex::new(idx as usize))),
            Ok(18) => ClassReader::require_n(reader, 4, |mut r| Constant::InvokeDynamic {
                bootstrap_method_attr_index: ConstantPoolIndex::new(r.get_u16() as usize),
                name_and_type_index: ConstantPoolIndex::new(r.get_u16() as usize)
            }),
            Ok(tag) => Ok(Constant::Unknown(tag)),
            Err(err) => Err(err)
        }
    }

    fn read_access_flags(reader: &mut BlockReader, _: &ClassFragment) -> Result<ClassFragment, Error> {
        match reader.read_u16() {
            Ok(val) => Ok(ClassFragment {
                access_flags: Some(AccessFlags::of(val)),
                ..Default::default()
            }),
            Err(err) => Err(err)
        }
    }

    fn read_this_class(reader: &mut BlockReader, _: &ClassFragment) -> Result<ClassFragment, Error> {
        match ClassReader::read_constant_pool_index(reader) {
            Ok(idx) => Ok(ClassFragment {
                this_class: Some(idx),
                ..Default::default()
            }),
            Err(err) => Err(err)
        }
    }

    fn read_super_class(reader: &mut BlockReader, _: &ClassFragment) -> Result<ClassFragment, Error> {
        match ClassReader::read_constant_pool_index(reader) {
            Ok(idx) => Ok(ClassFragment {
                super_class: Some(idx),
                ..Default::default()
            }),
            Err(err) => Err(err)
        }
    }

    fn read_interfaces(reader: &mut BlockReader, _: &ClassFragment) -> Result<ClassFragment, Error> {
        match reader.read_u16() {
            Ok(ifs_len) => {
                (0..ifs_len).fold(Ok(vec![]), |acc, _| {
                    match acc {
                        Ok(mut ifs) => match ClassReader::read_constant_pool_index(reader) {
                            Ok(interface) => {
                                ifs.push(interface);
                                Ok(ifs)
                            },
                            Err(err) => Err(err)
                        },
                        err@_ => err
                    }
                })
            },
            Err(err) => Err(err)
        }.map(|ifs| ClassFragment {
            interfaces: Some(ifs),
            ..Default::default()
        })
    }

    fn read_fields(reader: &mut BlockReader, cf: &ClassFragment) -> Result<ClassFragment, Error> {
        match reader.read_u16() {
            Ok(fields_len) => {
                (0..fields_len).fold(Ok(vec![]), |acc, _| {
                    match acc {
                        Ok(mut fields) => match ClassReader::read_field(reader, cf) {
                            Ok(field) => {
                                fields.push(field);
                                Ok(fields)
                            },
                            Err(err) => Err(err)
                        },
                        err@_ => err
                    }
                })
            },
            Err(err) => Err(err)
        }.map(|fields| ClassFragment {
            fields: Some(fields),
            ..Default::default()
        })
    }

    fn read_field(reader: &mut BlockReader, cf: &ClassFragment) -> Result<Field, Error> {
        match ClassReader::require_n(reader, 6, |mut r| { (r.get_u16(), r.get_u16(), r.get_u16()) }) {
            Ok((flags, n_idx, d_idx)) => match ClassReader::read_attributes(reader, cf) {
                Ok(attributes) => Ok(Field {
                    access_flags: AccessFlags::of(flags),
                    name_index: ConstantPoolIndex::new(n_idx as usize),
                    descriptor_index: ConstantPoolIndex::new(d_idx as usize),
                    attributes: attributes
                }),
                Err(err) => Err(err)
            },
            Err(err) => Err(err)
        }
    }

    fn read_methods(reader: &mut BlockReader, cf: &ClassFragment) -> Result<ClassFragment, Error> {
        match reader.read_u16() {
            Ok(methods_len) => {
                (0..methods_len).fold(Ok(vec![]), |acc, _| {
                    match acc {
                        Ok(mut methods) => match ClassReader::read_method(reader, cf) {
                            Ok(method) => {
                                methods.push(method);
                                Ok(methods)
                            },
                            Err(err) => Err(err)
                        },
                        err@_ => err
                    }
                })
            },
            Err(err) => Err(err)
        }.map(|methods| ClassFragment {
            methods: Some(methods),
            ..Default::default()
        })
    }

    fn read_method(reader: &mut BlockReader, cf: &ClassFragment) -> Result<Method, Error> {
        match ClassReader::require_n(reader, 6, |mut r| { (r.get_u16(), r.get_u16(), r.get_u16()) }) {
            Ok((flags, n_idx, d_idx)) => match ClassReader::read_attributes(reader, cf) {
                Ok(attributes) => Ok(Method {
                    access_flags: AccessFlags::of(flags),
                    name_index: ConstantPoolIndex::new(n_idx as usize),
                    descriptor_index: ConstantPoolIndex::new(d_idx as usize),
                    attributes: attributes
                }),
                Err(err) => Err(err)
            },
            Err(err) => Err(err)
        }
    }

    fn read_class_attributes(reader: &mut BlockReader, cf: &ClassFragment) -> Result<ClassFragment, Error> {
        match ClassReader::read_attributes(reader, cf) {
            Ok(attributes) => Ok(ClassFragment {
                attributes: Some(attributes),
                ..Default::default()
            }),
            Err(err) => Err(err)
        }
    }

    fn read_attributes(reader: &mut BlockReader, cf: &ClassFragment) -> Result<Vec<Attribute>, Error> {
        match reader.read_u16() {
            Ok(attr_len) => (0..attr_len).fold(Ok(vec![]), |acc, _| {
                match acc {
                    Ok(mut attributes) => match ClassReader::read_attribute(reader, cf) {
                        Ok(attribute) => {
                            attributes.push(attribute);
                            Ok(attributes)
                        },
                        Err(err) => Err(err)
                    },
                    err@_ => err
                }
            }),
            Err(err) => Err(err)
        }
    }

    fn read_attribute(reader: &mut BlockReader, cf: &ClassFragment) -> Result<Attribute, Error> {
        match reader.read_u16() {
            Ok(n_idx) => match reader.read_u32() {
                Ok(a_len) => match reader.read_n(a_len as usize) {
                    Ok(mut bytes) => Ok(ClassReader::parse_attribute(n_idx, BlockReader::new(&mut Cursor::new(&mut bytes)), cf)),
                    Err(err) => Err(err)
                },
                Err(err) => Err(err)
            },
            Err(err) => Err(err)
        }
    }

    fn parse_attribute(idx: u16, mut reader: BlockReader, cf: &ClassFragment) -> Attribute {
        match cf.constant_pool {
            Some(ref cp) => match cp.get_utf8_string(idx) {
                Some(ref s) => match s.as_str() {
                    "ConstantValue" => Some(Attribute::ConstantValue(ConstantPoolIndex::new(reader.get_u16() as usize))),
                    "Code" => Some(Attribute::Code {
                        max_stack: reader.get_u16(),
                        max_locals: reader.get_u16(),
                        code: {
                            let n = reader.get_u32();
                            reader.get_n(n as usize)
                        },
                        exception_table: {
                            let n = reader.get_u16();
                            (0..n).map(|_| ExceptionHandler { start_pc: reader.get_u16(), end_pc: reader.get_u16(), handler_pc: reader.get_u16(), catch_type: ConstantPoolIndex::new(reader.get_u16() as usize) }).collect()
                        },
                        attributes: ClassReader::read_attributes(&mut reader, cf).unwrap_or(vec![])
                        }),
                    "StackMapTable" => Some(Attribute::StackMapTable({
                        let n = reader.get_u16();
                        (0..n).map(|_| {
                            let frame_type = reader.get_u8();

                            let read_verification_type = |r: &mut BlockReader| match r.get_u8() {
                                0 => VerificationType::Top,
                                1 => VerificationType::Integer,
                                2 => VerificationType::Float,
                                3 => VerificationType::Double,
                                4 => VerificationType::Long,
                                5 => VerificationType::Null,
                                6 => VerificationType::Uninitializedthis,
                                7 => VerificationType::Object { cpool_index: ConstantPoolIndex::new(r.get_u16() as usize ) },
                                8 => VerificationType::Uninitialized { offset: r.get_u16() },
                                _ => VerificationType::Top
                            };

                            match frame_type {
                                0...63 => StackMapFrame::SameFrame,
                                64...127 => StackMapFrame::SameLocals1StackItemFrame { stack: read_verification_type(&mut reader) },
                                247 => StackMapFrame::SameLocals1StackItemFrameExtended { offset_delta: reader.get_u16(), stack: read_verification_type(&mut reader) },
                                248...250 => StackMapFrame::ChopFrame { offset_delta: reader.get_u16() },
                                251 => StackMapFrame::SameFrameExtended { offset_delta: reader.get_u16() },
                                i@252...254 => StackMapFrame::AppendFrame { offset_delta: reader.get_u16(), locals: (0..i - 251).map(|_| read_verification_type(&mut reader)).collect() },
                                255 => StackMapFrame::FullFrame { offset_delta: reader.get_u16(), locals: {
                                    let n = reader.get_u16();
                                    (0..n).map(|_| read_verification_type(&mut reader)).collect()
                                }, stack: {
                                    let n = reader.get_u16();
                                    (0..n).map(|_| read_verification_type(&mut reader)).collect()
                                }},
                                _ => StackMapFrame::FutureUse,
                            }
                        }).collect()
                    })),
                    "Exceptions" => Some(Attribute::Exceptions({
                        let n = reader.get_u16();
                        (0..n).map(|_| ConstantPoolIndex::new(reader.get_u16() as usize)).collect()
                        })),
                    "InnerClass" => Some(Attribute::InnerClass({
                        let n = reader.get_u16();
                        (0..n).map(|_| InnerClass {
                            inner_class_info_index: ConstantPoolIndex::new(reader.get_u16() as usize),
                            outer_class_info_index: ConstantPoolIndex::new(reader.get_u16() as usize),
                            inner_name_index: ConstantPoolIndex::new(reader.get_u16() as usize),
                            access_flags: AccessFlags::of(reader.get_u16())
                            }).collect()
                        })),
                    "EnclosingMethod" => Some(Attribute::EnclosingMethod { class_index: ConstantPoolIndex::new(reader.get_u16() as usize), method_index: ConstantPoolIndex::new(reader.get_u16() as usize)}),
                    "Synthetic" => Some(Attribute::Synthetic),
                    "Signature" => Some(Attribute::Signature(ConstantPoolIndex::new(reader.get_u16() as usize))),
                    "SourceFile" => Some(Attribute::SourceFile(ConstantPoolIndex::new(reader.get_u16() as usize))),
                    "SourceDebugExtension" => Some(Attribute::SourceDebugExtension(reader.get_bytes())),
                    "LineNumberTable" => Some(Attribute::LineNumbeTable({
                        let n = reader.get_u16();
                        (0..n).map(|_| LineNumberTable {
                            start_pc: reader.get_u16(),
                            line_number: reader.get_u16()
                        }).collect()
                    })),
                    "LocalVariableTable" => Some(Attribute::LocalVariableTable({
                        let n = reader.get_u16();
                        (0..n).map(|_| LocalVariableTable {
                            start_pc: reader.get_u16(),
                            length: reader.get_u16(),
                            name_index: ConstantPoolIndex::new(reader.get_u16() as usize),
                            descriptor_index: ConstantPoolIndex::new(reader.get_u16() as usize),
                            index: reader.get_u16()
                        }).collect()
                    })),
                    "LocalVariableTypeTable" => Some(Attribute::LocalVariableTableType({
                        let n = reader.get_u16();
                        (0..n).map(|_| LocalVariableTableType {
                            start_pc: reader.get_u16(),
                            length: reader.get_u16(),
                            name_index: ConstantPoolIndex::new(reader.get_u16() as usize),
                            signature_index: ConstantPoolIndex::new(reader.get_u16() as usize),
                            index: reader.get_u16()
                        }).collect()
                    })),
                    "Deprecated" => Some(Attribute::Deprecated),
                    "RuntimeVisibleAnnotations" => Some(Attribute::RuntimeVisibleAnnotations({
                        let n = reader.get_u16();
<<<<<<< HEAD
                        (0..n).map(|_| ClassReader::read_annotation(&mut reader)).collect()
                    })),
                    "RuntimeInvisibleAnnotations" => Some(Attribute::RuntimeInvisibleAnnotations({
                        let n = reader.get_u16();
                        (0..n).map(|_| ClassReader::read_annotation(&mut reader)).collect()
                    })),
                    "RuntimeVisibleParameterAnnotations" => Some(Attribute::RuntimeVisibleParameterAnnotations({
                        let n = reader.get_u8();

                        (0..n).map(|_| {
                            let m = reader.get_u16();
                            (0..m).map(|_| ClassReader::read_annotation(&mut reader)).collect()
                        }).collect()
                    })),
                    "RuntimeInvisibleParameterAnnotations" => Some(Attribute::RuntimeInvisibleParameterAnnotations({
                        let n = reader.get_u8();

                        (0..n).map(|_| {
                            let m = reader.get_u16();
                            (0..m).map(|_| ClassReader::read_annotation(&mut reader)).collect()
                        }).collect()
                    })),
                    // TODO TypeAnnotations
                    "AnnotationDefault" => Some(Attribute::AnnotationDefault(ClassReader::read_element_value(&mut reader))),
                    "BootstrapMethods" => Some(Attribute::BootstrapMethods({
                        let n = reader.get_u16();
                        (0..n).map(|_| BootstrapMethod {
                            bootstrap_method_ref: ConstantPoolIndex::new(reader.get_u16() as usize),
                            bootstrap_arguments: {
                                let m = reader.get_u16();
                                (0..m).map(|_| ConstantPoolIndex::new(reader.get_u16() as usize)).collect()
                            }
=======
                        (0..n).map(|_| Annotation {
                            type_index: ConstantPoolIndex::new(reader.get_u16() as usize),
                            element_value_pairs: vec![]/* {
                                let en = reader.get_u16();
                                (0..en).map(|_| ElementValuePair {
                                    element_name_index: ConstantPoolIndex::new(reader.get_u16() as usize),
                                    value: {
                                        let tag = reader.read_u8();

                                        match tag {

                                        }
                                    }
                                }).collect()
                            }*/
>>>>>>> 789e6fa2
                        }).collect()
                    })),
                    "MethodParameters" => Some(Attribute::MethodParameters({
                        let n = reader.get_u8();
                        (0..n).map(|_| MethodParameter {
                            name_index: ConstantPoolIndex::new(reader.get_u16() as usize),
                            access_flags: AccessFlags::of(reader.get_u16())
                        }).collect()
                    })),
                    _ => None
                },
                _ => None
            },
            _ => None
        }.unwrap_or(Attribute::RawAttribute { name_index: ConstantPoolIndex::new(idx as usize), info: reader.get_bytes() })
    }

    fn read_annotation(reader: &mut BlockReader) -> Annotation {
        Annotation {
            type_index: ConstantPoolIndex::new(reader.get_u16() as usize),
            element_value_pairs: {
                let en = reader.get_u16();
                (0..en).map(|_| ElementValuePair {
                    element_name_index: ConstantPoolIndex::new(reader.get_u16() as usize),
                    value: ClassReader::read_element_value(reader)
                }).collect()
            }
        }
    }

    fn read_element_value(reader: &mut BlockReader) -> ElementValue {
        let tag = reader.get_u8();

        match tag {
            66 /* B */ => ElementValue::ConstantValue(ConstantPoolIndex::new(reader.get_u16() as usize)),
            67 /* C */ => ElementValue::ConstantValue(ConstantPoolIndex::new(reader.get_u16() as usize)),
            68 /* D */ => ElementValue::ConstantValue(ConstantPoolIndex::new(reader.get_u16() as usize)),
            70 /* F */ => ElementValue::ConstantValue(ConstantPoolIndex::new(reader.get_u16() as usize)),
            73 /* I */ => ElementValue::ConstantValue(ConstantPoolIndex::new(reader.get_u16() as usize)),
            74 /* J */ => ElementValue::ConstantValue(ConstantPoolIndex::new(reader.get_u16() as usize)),
            83 /* S */ => ElementValue::ConstantValue(ConstantPoolIndex::new(reader.get_u16() as usize)),
            90 /* Z */ => ElementValue::ConstantValue(ConstantPoolIndex::new(reader.get_u16() as usize)),
            115 /* s */ => ElementValue::ConstantValue(ConstantPoolIndex::new(reader.get_u16() as usize)),
            101 /* e */ => ElementValue::Enum {
                type_name_index: ConstantPoolIndex::new(reader.get_u16() as usize),
                const_name_index: ConstantPoolIndex::new(reader.get_u16() as usize) },
            99 /* c */ => ElementValue::ClassInfo(ConstantPoolIndex::new(reader.get_u16() as usize)),
            64 /* @ */ => ElementValue::Annotation(ClassReader::read_annotation(reader)),
            91 /* [ */ => ElementValue::Array({
                let n = reader.get_u16();
                (0..n).map(|_| ClassReader::read_element_value(reader)).collect()
            }),
            _ => ElementValue::ConstantValue(ConstantPoolIndex::new(0)) // TODO this deserves a better error handling
        }
    }

    fn read_constant_pool_index(reader: &mut BlockReader) -> Result<ConstantPoolIndex, Error> {
        match reader.read_u16() {
            Ok(idx) => Ok(ConstantPoolIndex::new(idx as usize)),
            Err(err) => Err(err)
        }
    }

    fn require_n<T, U>(reader: &mut BlockReader, count: usize, extractor: U) -> Result<T, Error> where U: Fn(BlockReader) -> T {
        match reader.read_n(count) {
            Ok(bytes) => {
                let mut cursor = Cursor::new(bytes);
                let r = BlockReader::new(&mut cursor);

                Ok(extractor(r))
            },
            Err(err) => Err(err)
        }
    }
}

// TODO remove pub after testing
pub struct BlockReader<'a> {
    source: &'a mut Read
}

impl<'a> BlockReader<'a> {

    pub fn new<T>(source: &'a mut T) -> BlockReader where T: Read {
        BlockReader { source: source }
    }

    pub fn read_u64(&mut self) -> Result<u64, Error> {
        let mut buf: [u8; 8] = [0; 8];

        match self.source.read_exact(&mut buf) {
            Ok(_) => Ok(
                ((buf[0] as u64) << 56) +
                ((buf[1] as u64) << 48) +
                ((buf[2] as u64) << 40) +
                ((buf[3] as u64) << 32) +
                ((buf[4] as u64) << 24) +
                ((buf[5] as u64) << 16) +
                ((buf[6] as u64) << 8) +
                buf[7] as u64),
            Err(err) => Err(err)
        }
    }

    #[allow(dead_code)]
    pub fn get_u64(&mut self) -> u64 {
        self.read_u64().unwrap_or(0)
    }

    pub fn read_u32(&mut self) -> Result<u32, Error> {
        let mut buf: [u8; 4] = [0; 4];

        match self.source.read_exact(&mut buf) {
            Ok(_) => Ok(
                ((buf[0] as u32) << 24) +
                ((buf[1] as u32) << 16) +
                ((buf[2] as u32) << 8) +
                buf[3] as u32),
            Err(err) => Err(err)
        }
    }

    #[allow(dead_code)]
    pub fn get_u32(&mut self) -> u32 {
        self.read_u32().unwrap_or(0)
    }

    pub fn read_u16(&mut self) -> Result<u16, Error> {
        let mut buf: [u8; 2] = [0; 2];

        match self.source.read_exact(&mut buf) {
            Ok(_) => Ok(((buf[0] as u16) << 8) + buf[1] as u16),
            Err(err) => Err(err)
        }
    }

    pub fn get_u16(&mut self) -> u16 {
        self.read_u16().unwrap_or(0)
    }

    pub fn read_u8(&mut self) -> Result<u8, Error> {
        let mut buf: [u8; 1] = [0; 1];

        match self.source.read_exact(&mut buf) {
            Ok(_) => Ok(buf[0]),
            Err(err) => Err(err)
        }
    }

    pub fn get_u8(&mut self) -> u8 {
        self.read_u8().unwrap_or(0)
    }

    pub fn read_n(&mut self, count: usize) -> Result<Vec<u8>, Error> {
        let mut tmp: Vec<u8> = Vec::with_capacity(count);

        match self.source.take(count as u64).read_to_end(&mut tmp) {
            Ok(_) => Ok(tmp),
            Err(err) => Err(err)
        }
    }

    pub fn get_n(&mut self, count: usize) -> Vec<u8> {
        match self.read_n(count) {
            Ok(bytes) => bytes,
            Err(_) => vec![]
        }
    }

    pub fn read_bytes(&mut self) -> Result<Vec<u8>, Error> {
        let mut tmp: Vec<u8> = vec![];

        match self.source.read_to_end(&mut tmp) {
            Ok(_) => Ok(tmp),
            Err(err) => Err(err)
        }
    }

    pub fn get_bytes(&mut self) -> Vec<u8> {
        let mut tmp: Vec<u8> = vec![];

        let _ = self.source.read_to_end(&mut tmp);

        tmp
    }
}

pub struct ClassWriter<'a> {
    target: &'a mut Write
}

impl<'a> ClassWriter<'a> {
    pub fn new<T>(target: &'a mut T) -> ClassWriter where T: Write {
        ClassWriter { target: target }
    }

    pub fn write_class(&mut self, classfile: &Classfile) -> Result<usize, Error> {
        self.write_magic_bytes()
        .and(self.write_classfile_version(&classfile.version))
        .and(self.write_constant_pool(&classfile.constant_pool))
        .and(self.write_access_flags(&classfile.access_flags))
        .and(self.write_constant_pool_index(&classfile.this_class))
        .and(self.write_constant_pool_index(&classfile.super_class))
        .and(self.write_interfaces(&classfile.interfaces))
        .and(self.write_fields(&classfile.fields))
        .and(self.write_methods(&classfile.methods))
        .and(self.write_attributes(&classfile.attributes))
    }

    pub fn write_magic_bytes(&mut self) -> Result<usize, Error> {
        self.write_u32(0xCAFEBABE)
    }

    pub fn write_classfile_version(&mut self, version: &ClassfileVersion) -> Result<usize, Error> {
        self.write_u16(version.minor_version)
        .and(self.write_u16(version.major_version))
    }

    pub fn write_constant_pool(&mut self, cp: &ConstantPool) -> Result<usize, Error> {
        cp.constants.iter().fold(self.write_u16(cp.cp_len() as u16), |acc, x| {
            match acc {
                Ok(ctr) => self.write_constant(x).map(|c| c + ctr),
                err@_ => err
            }
        })
    }

    fn write_constant(&mut self, constant: &Constant) -> Result<usize, Error> {
        match constant {
            &Constant::Utf8(ref bytes) => self.write_u8(1).and(self.write_u16(bytes.len() as u16)).and(self.write_n(bytes)),
            &Constant::Integer(ref value) => self.write_u8(3).and(self.write_u32(*value)),
            &Constant::Float(ref value) => self.write_u8(4).and(self.write_u32(*value)),
            &Constant::Long(ref value) => self.write_u8(5).and(self.write_u64(*value)),
            &Constant::Double(ref value) => self.write_u8(6).and(self.write_u64(*value)),
            &Constant::Class(ref idx) => self.write_u8(7).and(self.write_u16(idx.idx as u16)),
            &Constant::String(ref idx) => self.write_u8(8).and(self.write_u16(idx.idx as u16)),
            &Constant::MethodType(ref idx) => self.write_u8(16).and(self.write_u16(idx.idx as u16)),
            &Constant::FieldRef { class_index: ref c_idx, name_and_type_index: ref n_idx } => self.write_u8(9).and(self.write_u16(c_idx.idx as u16)).and(self.write_u16(n_idx.idx as u16)),
            &Constant::MethodRef { class_index: ref c_idx, name_and_type_index: ref n_idx } => self.write_u8(10).and(self.write_u16(c_idx.idx as u16)).and(self.write_u16(n_idx.idx as u16)),
            &Constant::InterfaceMethodRef { class_index: ref c_idx, name_and_type_index: ref n_idx } => self.write_u8(11).and(self.write_u16(c_idx.idx as u16)).and(self.write_u16(n_idx.idx as u16)),
            &Constant::NameAndType { name_index: ref n_idx, descriptor_index: ref d_idx } => self.write_u8(12).and(self.write_u16(n_idx.idx as u16)).and(self.write_u16(d_idx.idx as u16)),
            &Constant::MethodHandle { reference_kind: ref kind, reference_index: ref r_idx } => self.write_u8(15).and(self.write_u8(kind.to_u8())).and(self.write_u16(r_idx.idx as u16)),
            &Constant::Placeholder => Ok(0),
            _ => Err(Error::new(ErrorKind::InvalidData, "Unknown constant detected"))
        }
    }

    fn write_access_flags(&mut self, flags: &AccessFlags) -> Result<usize, Error> {
        self.write_u16(flags.flags)
    }

    fn write_constant_pool_index(&mut self, class_index: &ConstantPoolIndex) -> Result<usize, Error> {
        self.write_u16(class_index.idx as u16)
    }

    fn write_interfaces(&mut self, ifs: &Vec<ConstantPoolIndex>) -> Result<usize, Error> {
        ifs.iter().fold(self.write_u16(ifs.len() as u16), |acc, x| {
            match acc {
                Ok(ctr) => self.write_u16(x.idx as u16).map(|c| c + ctr),
                err@_ => err
            }
        })
    }

    fn write_fields(&mut self, fields: &Vec<Field>) -> Result<usize, Error> {
        fields.iter().fold(self.write_u16(fields.len() as u16), |acc, x| {
            match acc {
                Ok(ctr) => self.write_field(x).map(|c| c + ctr),
                err@_ => err
            }
        })
    }

    fn write_field(&mut self, field: &Field) -> Result<usize, Error> {
        self.write_access_flags(&field.access_flags)
            .and(self.write_constant_pool_index(&field.name_index))
            .and(self.write_constant_pool_index(&field.descriptor_index))
            .and(self.write_attributes(&field.attributes))
    }

    fn write_methods(&mut self, methods: &Vec<Method>) -> Result<usize, Error> {
        methods.iter().fold(self.write_u16(methods.len() as u16), |acc, x| {
            match acc {
                Ok(ctr) => self.write_method(x).map(|c| c + ctr),
                err@_ => err
            }
        })
    }

    fn write_method(&mut self, method: &Method) -> Result<usize, Error> {
        self.write_access_flags(&method.access_flags)
            .and(self.write_constant_pool_index(&method.name_index))
            .and(self.write_constant_pool_index(&method.descriptor_index))
            .and(self.write_attributes(&method.attributes))
    }

    fn write_attributes(&mut self, attributes: &Vec<Attribute>) -> Result<usize, Error> {
        attributes.iter().fold(self.write_u16(attributes.len() as u16), |acc, x| {
            match acc {
                Ok(ctr) => self.write_attribute(x).map(|c| c + ctr),
                err@_ => err
            }
        })
    }

    fn write_attribute(&mut self, attribute: &Attribute) -> Result<usize, Error> {
        match attribute {
            &Attribute::RawAttribute { name_index: ref n_idx, info: ref bytes } => self.write_u16(n_idx.idx as u16).and(self.write_u32(bytes.len() as u32)).and(self.write_n(bytes)),
            _ => Ok(0)
        }
    }

    pub fn write_n(&mut self, bytes: &Vec<u8>) -> Result<usize, Error> {
        bytes.iter().fold(Ok(0), |acc, x| match acc {
            Ok(ctr) => self.write_u8(*x).map(|c| c + ctr),
            err@_ => err
        })
    }

    pub fn write_u64(&mut self, value: u64) -> Result<usize, Error> {
        let buf: [u8; 8] = [
            ((value & 0xFF << 56) >> 56) as u8,
            ((value & 0xFF << 48) >> 48) as u8,
            ((value & 0xFF << 40) >> 40) as u8,
            ((value & 0xFF << 32) >> 32) as u8,
            ((value & 0xFF << 24) >> 24) as u8,
            ((value & 0xFF << 16) >> 16) as u8,
            ((value & 0xFF << 8) >> 8) as u8,
            (value & 0xFF) as u8
        ];

        self.target.write(&buf)
    }

    pub fn write_u32(&mut self, value: u32) -> Result<usize, Error> {
        let buf: [u8; 4] = [
            ((value & 0xFF << 24) >> 24) as u8,
            ((value & 0xFF << 16) >> 16) as u8,
            ((value & 0xFF << 8) >> 8) as u8,
            (value & 0xFF) as u8
        ];

        self.target.write(&buf)
    }

    pub fn write_u16(&mut self, value: u16) -> Result<usize, Error> {
        let buf: [u8; 2] = [((value & 0xFF00) >> 8) as u8, (value & 0xFF) as u8];

        self.target.write(&buf)
    }

    pub fn write_u8(&mut self, value: u8) -> Result<usize, Error> {
        self.target.write(&[value])
    }
}

struct ClassFragment {
    pub version: Option<ClassfileVersion>,
    pub constant_pool: Option<ConstantPool>,
    pub access_flags: Option<AccessFlags>,
    pub this_class: Option<ConstantPoolIndex>,
    pub super_class: Option<ConstantPoolIndex>,
    pub interfaces: Option<Vec<ConstantPoolIndex>>,
    pub fields: Option<Vec<Field>>,
    pub methods: Option<Vec<Method>>,
    pub attributes: Option<Vec<Attribute>>
}

impl ClassFragment {
    pub fn merge(mut self, other: Self) -> Self {
        self.version = other.version.or(self.version);
        self.constant_pool = other.constant_pool.or(self.constant_pool);
        self.access_flags = other.access_flags.or(self.access_flags);
        self.this_class = other.this_class.or(self.this_class);
        self.super_class = other.super_class.or(self.super_class);
        self.interfaces = other.interfaces.or(self.interfaces);
        self.fields = other.fields.or(self.fields);
        self.methods = other.methods.or(self.methods);
        self.attributes = other.attributes.or(self.attributes);
        self
    }

    /// Transform this class fragment into a final class file. Members set on the fragment will
    /// be defined on the class too, other members will be initialized with their default values
    pub fn to_class(self) -> Classfile {
        Classfile {
            version: self.version.unwrap_or(ClassfileVersion::default()),
            constant_pool: self.constant_pool.unwrap_or(ConstantPool::default()),
            access_flags: self.access_flags.unwrap_or(AccessFlags::new()),
            this_class: self.this_class.unwrap_or(ConstantPoolIndex::default()),
            super_class: self.super_class.unwrap_or(ConstantPoolIndex::default()),
            interfaces: self.interfaces.unwrap_or(vec![]),
            fields: self.fields.unwrap_or(vec![]),
            methods: self.methods.unwrap_or(vec![]),
            attributes: self.attributes.unwrap_or(vec![])
        }
    }
}

impl Default for ClassFragment {
    fn default() -> Self {
        ClassFragment {
            version: None,
            constant_pool: None,
            access_flags: None,
            this_class: None,
            super_class: None,
            interfaces: None,
            fields: None,
            methods: None,
            attributes: None
        }
    }
}<|MERGE_RESOLUTION|>--- conflicted
+++ resolved
@@ -409,7 +409,6 @@
                     "Deprecated" => Some(Attribute::Deprecated),
                     "RuntimeVisibleAnnotations" => Some(Attribute::RuntimeVisibleAnnotations({
                         let n = reader.get_u16();
-<<<<<<< HEAD
                         (0..n).map(|_| ClassReader::read_annotation(&mut reader)).collect()
                     })),
                     "RuntimeInvisibleAnnotations" => Some(Attribute::RuntimeInvisibleAnnotations({
@@ -442,23 +441,6 @@
                                 let m = reader.get_u16();
                                 (0..m).map(|_| ConstantPoolIndex::new(reader.get_u16() as usize)).collect()
                             }
-=======
-                        (0..n).map(|_| Annotation {
-                            type_index: ConstantPoolIndex::new(reader.get_u16() as usize),
-                            element_value_pairs: vec![]/* {
-                                let en = reader.get_u16();
-                                (0..en).map(|_| ElementValuePair {
-                                    element_name_index: ConstantPoolIndex::new(reader.get_u16() as usize),
-                                    value: {
-                                        let tag = reader.read_u8();
-
-                                        match tag {
-
-                                        }
-                                    }
-                                }).collect()
-                            }*/
->>>>>>> 789e6fa2
                         }).collect()
                     })),
                     "MethodParameters" => Some(Attribute::MethodParameters({
